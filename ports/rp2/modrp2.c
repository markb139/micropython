/*
 * This file is part of the MicroPython project, http://micropython.org/
 *
 * The MIT License (MIT)
 *
 * Copyright (c) 2020-2021 Damien P. George
 *
 * Permission is hereby granted, free of charge, to any person obtaining a copy
 * of this software and associated documentation files (the "Software"), to deal
 * in the Software without restriction, including without limitation the rights
 * to use, copy, modify, merge, publish, distribute, sublicense, and/or sell
 * copies of the Software, and to permit persons to whom the Software is
 * furnished to do so, subject to the following conditions:
 *
 * The above copyright notice and this permission notice shall be included in
 * all copies or substantial portions of the Software.
 *
 * THE SOFTWARE IS PROVIDED "AS IS", WITHOUT WARRANTY OF ANY KIND, EXPRESS OR
 * IMPLIED, INCLUDING BUT NOT LIMITED TO THE WARRANTIES OF MERCHANTABILITY,
 * FITNESS FOR A PARTICULAR PURPOSE AND NONINFRINGEMENT. IN NO EVENT SHALL THE
 * AUTHORS OR COPYRIGHT HOLDERS BE LIABLE FOR ANY CLAIM, DAMAGES OR OTHER
 * LIABILITY, WHETHER IN AN ACTION OF CONTRACT, TORT OR OTHERWISE, ARISING FROM,
 * OUT OF OR IN CONNECTION WITH THE SOFTWARE OR THE USE OR OTHER DEALINGS IN
 * THE SOFTWARE.
 */

#include "py/runtime.h"
#include "drivers/dht/dht.h"
#include "modrp2.h"
#include "pico/stdlib.h"
#include "hardware/gpio.h"
#include "hardware/sync.h"
#include "hardware/structs/ioqspi.h"
#include "hardware/structs/sio.h"

#if MICROPY_PY_NETWORK_CYW43
#include "extmod/modnetwork.h"
#endif

#if MICROPY_PY_NETWORK_CYW43
MP_DECLARE_CONST_FUN_OBJ_VAR_BETWEEN(mod_network_country_obj);
#endif

// Improved version of
// https://github.com/raspberrypi/pico-examples/blob/master/picoboard/button/button.c
STATIC bool __no_inline_not_in_flash_func(bootsel_button)(void) {
    const uint CS_PIN_INDEX = 1;

    // Disable interrupts and the other core since they might be
    // executing code from flash and we are about to temporarily
    // disable flash access.
    mp_uint_t atomic_state = MICROPY_BEGIN_ATOMIC_SECTION();

    // Set the CS pin to high impedance.
    hw_write_masked(&ioqspi_hw->io[CS_PIN_INDEX].ctrl,
        (GPIO_OVERRIDE_LOW << IO_QSPI_GPIO_QSPI_SS_CTRL_OEOVER_LSB),
        IO_QSPI_GPIO_QSPI_SS_CTRL_OEOVER_BITS);

    // Delay without calling any functions in flash.
    uint32_t start = timer_hw->timerawl;
    while ((uint32_t)(timer_hw->timerawl - start) <= MICROPY_HW_BOOTSEL_DELAY_US) {
        ;
    }

    // The HI GPIO registers in SIO can observe and control the 6 QSPI pins.
    // The button pulls the QSPI_SS pin *low* when pressed.
    bool button_state = !(sio_hw->gpio_hi_in & (1 << CS_PIN_INDEX));

    // Restore the QSPI_SS pin so we can use flash again.
    hw_write_masked(&ioqspi_hw->io[CS_PIN_INDEX].ctrl,
        (GPIO_OVERRIDE_NORMAL << IO_QSPI_GPIO_QSPI_SS_CTRL_OEOVER_LSB),
        IO_QSPI_GPIO_QSPI_SS_CTRL_OEOVER_BITS);

    MICROPY_END_ATOMIC_SECTION(atomic_state);

    return button_state;
}

STATIC mp_obj_t rp2_bootsel_button(void) {
    return MP_OBJ_NEW_SMALL_INT(bootsel_button());
}
MP_DEFINE_CONST_FUN_OBJ_0(rp2_bootsel_button_obj, rp2_bootsel_button);


STATIC const mp_rom_map_elem_t rp2_module_globals_table[] = {
    { MP_ROM_QSTR(MP_QSTR___name__),            MP_ROM_QSTR(MP_QSTR_rp2) },
    { MP_ROM_QSTR(MP_QSTR_Flash),               MP_ROM_PTR(&rp2_flash_type) },
    { MP_ROM_QSTR(MP_QSTR_PIO),                 MP_ROM_PTR(&rp2_pio_type) },
    { MP_ROM_QSTR(MP_QSTR_StateMachine),        MP_ROM_PTR(&rp2_state_machine_type) },
<<<<<<< HEAD
    { MP_ROM_QSTR(MP_QSTR_DMA),      MP_ROM_PTR(&dma_DMA_type) },
    { MP_ROM_QSTR(MP_QSTR_Timer),    MP_ROM_PTR(&dma_Timer_type) },
=======
    { MP_ROM_QSTR(MP_QSTR_bootsel_button),      MP_ROM_PTR(&rp2_bootsel_button_obj) },
>>>>>>> fbe58553

    #if MICROPY_PY_NETWORK_CYW43
    // Deprecated (use network.country instead).
    { MP_ROM_QSTR(MP_QSTR_country),             MP_ROM_PTR(&mod_network_country_obj) },
    #endif
};
STATIC MP_DEFINE_CONST_DICT(rp2_module_globals, rp2_module_globals_table);

const mp_obj_module_t mp_module_rp2 = {
    .base = { &mp_type_module },
    .globals = (mp_obj_dict_t *)&rp2_module_globals,
};

MP_REGISTER_MODULE(MP_QSTR__rp2, mp_module_rp2);<|MERGE_RESOLUTION|>--- conflicted
+++ resolved
@@ -87,12 +87,9 @@
     { MP_ROM_QSTR(MP_QSTR_Flash),               MP_ROM_PTR(&rp2_flash_type) },
     { MP_ROM_QSTR(MP_QSTR_PIO),                 MP_ROM_PTR(&rp2_pio_type) },
     { MP_ROM_QSTR(MP_QSTR_StateMachine),        MP_ROM_PTR(&rp2_state_machine_type) },
-<<<<<<< HEAD
-    { MP_ROM_QSTR(MP_QSTR_DMA),      MP_ROM_PTR(&dma_DMA_type) },
-    { MP_ROM_QSTR(MP_QSTR_Timer),    MP_ROM_PTR(&dma_Timer_type) },
-=======
     { MP_ROM_QSTR(MP_QSTR_bootsel_button),      MP_ROM_PTR(&rp2_bootsel_button_obj) },
->>>>>>> fbe58553
+    { MP_ROM_QSTR(MP_QSTR_DMA),                 MP_ROM_PTR(&dma_DMA_type) },
+    { MP_ROM_QSTR(MP_QSTR_Timer),               MP_ROM_PTR(&dma_Timer_type) },
 
     #if MICROPY_PY_NETWORK_CYW43
     // Deprecated (use network.country instead).
